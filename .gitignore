--- conflicted
+++ resolved
@@ -205,9 +205,6 @@
 
 # Data
 data/
-<<<<<<< HEAD
 output/
-=======
 results/
-.DS_Store
->>>>>>> 20d9f636
+.DS_Store