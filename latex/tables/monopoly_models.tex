\begin{table}[H]
\centering
\caption{Statistics of the monopoly experiment by agent model.}
\label{tab:monopoly_stats}
\begin{tabular}{lcccccc}
\toprule
 & \texttt{magistral-small-2506} & \texttt{mistral-large-2411} \\
\midrule
Mean Price & 1.8083 & 1.8028 \\
Std. Dev. Price & 0.1573 & 0.0233 \\
Mean Absolute Dev. & 0.0158 & 0.0206 \\
Near 99\% Profit & 98.0000 & 100.0000 \\
Outside Conv. Range. & 4.0000 & 0.0000 \\
\bottomrule
\end{tabular}
<<<<<<< HEAD

\vspace{0.5em}
\footnotesize{\parbox{1\textwidth}{\textbf{Note}: The convergence range is defined as [1.75, 1.85]. Lower values indicate higher price stability.}}

=======
\vspace{0.5em}
\footnotesize{\parbox{1\textwidth}{\textbf{Note}: [ADD A NOTE FROM PYTHON MONOPOLY RESULTS NOTEBOOK.]}}
>>>>>>> ee0291b2

\end{table}<|MERGE_RESOLUTION|>--- conflicted
+++ resolved
@@ -13,14 +13,5 @@
 Outside Conv. Range. & 4.0000 & 0.0000 \\
 \bottomrule
 \end{tabular}
-<<<<<<< HEAD
-
-\vspace{0.5em}
-\footnotesize{\parbox{1\textwidth}{\textbf{Note}: The convergence range is defined as [1.75, 1.85]. Lower values indicate higher price stability.}}
-
-=======
-\vspace{0.5em}
-\footnotesize{\parbox{1\textwidth}{\textbf{Note}: [ADD A NOTE FROM PYTHON MONOPOLY RESULTS NOTEBOOK.]}}
->>>>>>> ee0291b2
 
 \end{table}