--- conflicted
+++ resolved
@@ -144,29 +144,23 @@
 
     rounds = df["round"].unique().to_list()
     agents = df["agent"].unique().to_list()
-    monopoly_prices = None
-<<<<<<< HEAD
-    rounds_monopoly = None
-    # if 'monopoly_price' in df.columns:
-    #     monopoly_prices = df.filter(pl.col('monopoly_price')>0).group_by(['round']).agg(pl.col('monopoly_price').max())['monopoly_price'].to_numpy().flatten()
-    #     rounds_monopoly = df.filter(pl.col('monopoly_price')>0).select('round').unique().to_numpy().flatten()
-=======
-    if "monopoly_price" in df.columns:
-        monopoly_prices = (
-            df.filter(pl.col("monopoly_price") > 0)
-            .group_by(["round"])
-            .agg(pl.col("monopoly_price").max())["monopoly_price"]
-            .to_numpy()
-            .flatten()
-        )
-        rounds_monopoly = (
-            df.filter(pl.col("monopoly_price") > 0)
-            .select("round")
-            .unique()
-            .to_numpy()
-            .flatten()
-        )
->>>>>>> 747082bd
+    # monopoly_prices = None
+    # rounds_monopoly = None
+    # if "monopoly_price" in df.columns:
+    #     monopoly_prices = (
+    #         df.filter(pl.col("monopoly_price") > 0)
+    #         .group_by(["round"])
+    #         .agg(pl.col("monopoly_price").max())["monopoly_price"]
+    #         .to_numpy()
+    #         .flatten()
+    #     )
+    #     rounds_monopoly = (
+    #         df.filter(pl.col("monopoly_price") > 0)
+    #         .select("round")
+    #         .unique()
+    #         .to_numpy()
+    #         .flatten()
+    #     )
     agents.sort()
     colors = ["blue", "red", "orange", "purple", "cyan", "brown", "magenta", "gray"]
 
@@ -188,11 +182,6 @@
             ":" if "fake" in agent.lower() and "bp" not in agent.lower() else "-"
         )
         prices = df.filter(pl.col("agent") == agent).sort("round")["price"].to_list()
-<<<<<<< HEAD
-        ax.plot(rounds, prices, label=agent, color=colors[i % len(colors)], linestyle=linestyle)
-    # if len(monopoly_prices) >0:
-    #     ax.plot(rounds_monopoly, monopoly_prices, label='$P^M$', color='red', linestyle=':')
-=======
         ax.plot(
             rounds,
             prices,
@@ -200,11 +189,8 @@
             color=colors[i % len(colors)],
             linestyle=linestyle,
         )
-    if len(monopoly_prices) > 0:
-        ax.plot(
-            rounds_monopoly, monopoly_prices, label="$P^M$", color="red", linestyle=":"
-        )
->>>>>>> 747082bd
+    # if len(monopoly_prices) >0:
+    #     ax.plot(rounds_monopoly, monopoly_prices, label='$P^M$', color='red', linestyle=':')
     ax.plot(rounds, marginal_cost, label="TGP", color="grey", linestyle="--", alpha=0.7)
     ax.set_ylabel("Price")
     ax.legend(loc="upper left")
