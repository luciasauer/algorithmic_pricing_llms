--- conflicted
+++ resolved
@@ -48,8 +48,12 @@
             "beta": 100,
             "sigma": 0.0,
             "group_idxs": [1 for _ in sorted_agents],
-            "market_share": np.array([getattr(agent, "market_share", agent.env_params.get("market_share")) for agent in sorted_agents]),
-
+            "market_share": np.array(
+                [
+                    getattr(agent, "market_share", agent.env_params.get("market_share"))
+                    for agent in sorted_agents
+                ]
+            ),
         }
 
         # ✅ Overwrite the attributes in the existing environment object
@@ -195,11 +199,7 @@
 
             marginal_cost = agent.get_marginal_cost(round_num)
             if self.cost_series is not None:
-<<<<<<< HEAD
-                market_data += f'- Marginal cost: {round(marginal_cost,2)}\n'
-=======
-                market_data += f"- Marginal cost: {marginal_cost}\n"
->>>>>>> 747082bd
+                market_data += f"- Marginal cost: {round(marginal_cost, 2)}\n"
 
             self.history[name][round_num]["marginal_cost"] = round(marginal_cost, 2)
             self.history[name][round_num]["quantity"] = round(quantities[name], 2)
@@ -270,39 +270,46 @@
                 raise ValueError(f"Skipping round {round_num}: incomplete data")
 
             # Create c_override vector in the correct env_index order
-            c_override = np.array([
-                next((entry.get("marginal_cost", agent.get_marginal_cost(round_num))
-                    for entry in self.initial_real_data[agent.name]
-                    if entry["round"] == round_num), agent.get_marginal_cost(round_num))
-                for agent in sorted(self.agents, key=lambda ag: ag.env_index)
-            ])
+            c_override = np.array(
+                [
+                    next(
+                        (
+                            entry.get(
+                                "marginal_cost", agent.get_marginal_cost(round_num)
+                            )
+                            for entry in self.initial_real_data[agent.name]
+                            if entry["round"] == round_num
+                        ),
+                        agent.get_marginal_cost(round_num),
+                    )
+                    for agent in sorted(self.agents, key=lambda ag: ag.env_index)
+                ]
+            )
 
             agent_order = [(agent.name, agent.env_index) for agent in self.agents]
-<<<<<<< HEAD
-            quantities, profits = self.environment.compute_quantities_and_profits(agent_order, prices, c_override=c_override)
+            quantities, profits = self.environment.compute_quantities_and_profits(
+                agent_order, prices, c_override=c_override
+            )
 
             for agent in self.agents:
                 name = agent.name
-                entry = next((e for e in self.initial_real_data.get(name, []) if e["round"] == round_num), None)
-=======
-            quantities, profits = self.environment.compute_quantities_and_profits(
-                agent_order, prices
-            )
-
-            for agent in self.agents:
-                name = agent.name
-                agent_entries = self.initial_real_data.get(name, [])
                 entry = next(
-                    (e for e in agent_entries if e["round"] == round_num), None
+                    (
+                        e
+                        for e in self.initial_real_data.get(name, [])
+                        if e["round"] == round_num
+                    ),
+                    None,
                 )
->>>>>>> 747082bd
                 if entry is None:
                     continue
 
                 price = entry["chosen_price"]
                 quantity = quantities[name]
                 profit = profits[name]
-                marginal_cost = entry.get("marginal_cost", agent.get_marginal_cost(round_num))
+                marginal_cost = entry.get(
+                    "marginal_cost", agent.get_marginal_cost(round_num)
+                )
 
                 self.history[name][round_num] = {
                     "chosen_price": price,
